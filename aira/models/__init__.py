"""模型网关初始化。"""

from __future__ import annotations

from aira.core.config import get_app_config
from aira.models.adapters.openai_chat import OpenAIChatAdapter
from aira.models.adapters.openai_compatible import OpenAICompatibleAdapter
from aira.models.adapters.ollama import OllamaAdapter
from aira.models.adapters.vllm_openai import VllmOpenAIAdapter
from aira.models.adapters.hf_local import HFLocalAdapter
from aira.models.adapters.gemini import GeminiAdapter
from aira.models.adapters.anthropic import AnthropicAdapter
from aira.models.adapters.qwen import QwenAdapter
from aira.models.adapters.kimi import KimiAdapter
from aira.models.adapters.glm import GLMAdapter
from aira.models.adapters.deepseek import DeepSeekAdapter
from aira.models.cot_embedding import CoTEmbeddingWrapper, CoTGeneratorOptions
from aira.models.cot_wrapper import CoTWrapper
from aira.models.gateway import ModelGateway, ModelAdapter


def _normalize_provider_name(model_name: str) -> str:
    if not model_name:
        return ""
    return model_name.split(":", 1)[0]


def build_gateway() -> ModelGateway:
    config = get_app_config()
    gateway = ModelGateway()

    models_config = config.get("models", {})

    cot_config = models_config.get("cot", {})
    cot_enabled = cot_config.get("enabled", False)
    cot_show_reasoning = cot_config.get("show_reasoning", False)
    cot_enable_few_shot = cot_config.get("enable_few_shot", True)
    cot_models_to_wrap = set(cot_config.get("models_to_wrap", []))

    cot_embedding_config = models_config.get("cot_embedding", {})
    cot_embedding_enabled = cot_embedding_config.get("enabled", False)
    cot_embedding_targets = {
        _normalize_provider_name(name) for name in cot_embedding_config.get("models_to_wrap", [])
    }
    cot_embedding_generator = cot_embedding_config.get("generator", "deepseek")
    generator_provider = _normalize_provider_name(cot_embedding_generator)
    generator_options_kwargs = {}
    if cot_embedding_config.get("generator_model"):
        generator_options_kwargs["model"] = cot_embedding_config.get("generator_model")
    if cot_embedding_config.get("generator_max_tokens") is not None:
        generator_options_kwargs["max_tokens"] = cot_embedding_config.get("generator_max_tokens")
    if cot_embedding_config.get("generator_temperature") is not None:
        generator_options_kwargs["temperature"] = cot_embedding_config.get("generator_temperature")
    cot_generator_options = (
        CoTGeneratorOptions(**generator_options_kwargs) if generator_options_kwargs else None
    )
    cot_embedding_show_reasoning = cot_embedding_config.get("show_reasoning", False)
    cot_prompt_template = cot_embedding_config.get("cot_prompt_template")
    cot_system_prompt_template = cot_embedding_config.get("system_prompt_template")

    raw_adapters: dict[str, ModelAdapter] = {
        "openai": OpenAIChatAdapter(),
        "vllm": VllmOpenAIAdapter(),
        "ollama": OllamaAdapter(),
        "hf": HFLocalAdapter(),
        "gemini": GeminiAdapter(),
        "claude": AnthropicAdapter(),
        "qwen": QwenAdapter(),
        "kimi": KimiAdapter(),
        "glm": GLMAdapter(),
        "deepseek": DeepSeekAdapter(),
    }

    alias_map: dict[str, list[str]] = {
        "openai": ["openai:"],
        "vllm": ["vllm:"],
        "ollama": ["ollama:"],
        "hf": ["hf:"],
        "gemini": ["gemini:"],
        "claude": ["claude:"],
        "qwen": ["qwen:"],
        "kimi": ["kimi:"],
        "glm": ["glm:"],
        "deepseek": ["deepseek:"],
    }

    adapters: dict[str, ModelAdapter] = {}

    for name, adapter in raw_adapters.items():
        if cot_enabled and name in cot_models_to_wrap:
            adapter = CoTWrapper(
                adapter,
                show_reasoning=cot_show_reasoning,
                enable_few_shot=cot_enable_few_shot,
            )
<<<<<<< HEAD
        return adapter

    # OpenAI 官方API（支持原生 reasoning，不需要包装）
    gateway.register(OpenAIChatAdapter(), aliases=["openai:"])
    
    # OpenAI 兼容服务（通用适配器）
    compatible_adapter = maybe_wrap_with_cot(OpenAICompatibleAdapter())
    gateway.register(compatible_adapter, aliases=["openai_compatible:", "compatible:"])
    
    # vLLM OpenAI 兼容（保留向后兼容）
    vllm_adapter = maybe_wrap_with_cot(VllmOpenAIAdapter())
    gateway.register(vllm_adapter, aliases=["vllm:"])
    
    # Ollama
    ollama_adapter = maybe_wrap_with_cot(OllamaAdapter())
    gateway.register(ollama_adapter, aliases=["ollama:"])
    
    # HF 本地（Qwen/Llama + LoRA）
    hf_adapter = maybe_wrap_with_cot(HFLocalAdapter())
    gateway.register(hf_adapter, aliases=["hf:"])
    
    # Gemini (支持原生思维链，不需要包装)
    gateway.register(GeminiAdapter(), aliases=["gemini:"])
    
    # Claude (支持原生思维链，不需要包装)
    gateway.register(AnthropicAdapter(), aliases=["claude:"])
    
    # Qwen（Dashscope）
    qwen_adapter = maybe_wrap_with_cot(QwenAdapter())
    gateway.register(qwen_adapter, aliases=["qwen:"])
    
    # Kimi
    kimi_adapter = maybe_wrap_with_cot(KimiAdapter())
    gateway.register(kimi_adapter, aliases=["kimi:"])
    
    # GLM
    glm_adapter = maybe_wrap_with_cot(GLMAdapter())
    gateway.register(glm_adapter, aliases=["glm:"])
    
    # DeepSeek
    deepseek_adapter = maybe_wrap_with_cot(DeepSeekAdapter())
    gateway.register(deepseek_adapter, aliases=["deepseek:"])
=======
        adapters[name] = adapter

    generator_adapter = raw_adapters.get(generator_provider) if cot_embedding_enabled else None
    if cot_embedding_enabled and generator_adapter is None:
        raise KeyError(f"未找到用于 CoT 嵌入的生成适配器: {cot_embedding_generator}")

    if cot_embedding_enabled:
        for name, adapter in list(adapters.items()):
            if name not in cot_embedding_targets:
                continue
            adapters[name] = CoTEmbeddingWrapper(
                adapter,
                generator_adapter,
                generator_options=cot_generator_options,
                cot_prompt_template=cot_prompt_template,
                system_prompt_template=cot_system_prompt_template,
                show_reasoning=cot_embedding_show_reasoning,
            )

    for name, adapter in adapters.items():
        gateway.register(adapter, aliases=alias_map.get(name, []))
>>>>>>> fa47980f

    return gateway


def get_planner_model() -> str:
    config = get_app_config()
    return config.get("models", {}).get("planner", config["app"].get("default_model"))


__all__ = ["build_gateway", "get_planner_model"]
<|MERGE_RESOLUTION|>--- conflicted
+++ resolved
@@ -60,6 +60,7 @@
 
     raw_adapters: dict[str, ModelAdapter] = {
         "openai": OpenAIChatAdapter(),
+        "openai_compatible": OpenAICompatibleAdapter(),
         "vllm": VllmOpenAIAdapter(),
         "ollama": OllamaAdapter(),
         "hf": HFLocalAdapter(),
@@ -73,6 +74,7 @@
 
     alias_map: dict[str, list[str]] = {
         "openai": ["openai:"],
+        "openai_compatible": ["openai_compatible:", "compatible:"],
         "vllm": ["vllm:"],
         "ollama": ["ollama:"],
         "hf": ["hf:"],
@@ -93,50 +95,6 @@
                 show_reasoning=cot_show_reasoning,
                 enable_few_shot=cot_enable_few_shot,
             )
-<<<<<<< HEAD
-        return adapter
-
-    # OpenAI 官方API（支持原生 reasoning，不需要包装）
-    gateway.register(OpenAIChatAdapter(), aliases=["openai:"])
-    
-    # OpenAI 兼容服务（通用适配器）
-    compatible_adapter = maybe_wrap_with_cot(OpenAICompatibleAdapter())
-    gateway.register(compatible_adapter, aliases=["openai_compatible:", "compatible:"])
-    
-    # vLLM OpenAI 兼容（保留向后兼容）
-    vllm_adapter = maybe_wrap_with_cot(VllmOpenAIAdapter())
-    gateway.register(vllm_adapter, aliases=["vllm:"])
-    
-    # Ollama
-    ollama_adapter = maybe_wrap_with_cot(OllamaAdapter())
-    gateway.register(ollama_adapter, aliases=["ollama:"])
-    
-    # HF 本地（Qwen/Llama + LoRA）
-    hf_adapter = maybe_wrap_with_cot(HFLocalAdapter())
-    gateway.register(hf_adapter, aliases=["hf:"])
-    
-    # Gemini (支持原生思维链，不需要包装)
-    gateway.register(GeminiAdapter(), aliases=["gemini:"])
-    
-    # Claude (支持原生思维链，不需要包装)
-    gateway.register(AnthropicAdapter(), aliases=["claude:"])
-    
-    # Qwen（Dashscope）
-    qwen_adapter = maybe_wrap_with_cot(QwenAdapter())
-    gateway.register(qwen_adapter, aliases=["qwen:"])
-    
-    # Kimi
-    kimi_adapter = maybe_wrap_with_cot(KimiAdapter())
-    gateway.register(kimi_adapter, aliases=["kimi:"])
-    
-    # GLM
-    glm_adapter = maybe_wrap_with_cot(GLMAdapter())
-    gateway.register(glm_adapter, aliases=["glm:"])
-    
-    # DeepSeek
-    deepseek_adapter = maybe_wrap_with_cot(DeepSeekAdapter())
-    gateway.register(deepseek_adapter, aliases=["deepseek:"])
-=======
         adapters[name] = adapter
 
     generator_adapter = raw_adapters.get(generator_provider) if cot_embedding_enabled else None
@@ -144,6 +102,7 @@
         raise KeyError(f"未找到用于 CoT 嵌入的生成适配器: {cot_embedding_generator}")
 
     if cot_embedding_enabled:
+        assert generator_adapter is not None  # 已在上方检查，此处不应为None
         for name, adapter in list(adapters.items()):
             if name not in cot_embedding_targets:
                 continue
@@ -158,7 +117,6 @@
 
     for name, adapter in adapters.items():
         gateway.register(adapter, aliases=alias_map.get(name, []))
->>>>>>> fa47980f
 
     return gateway
 
