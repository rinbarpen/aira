"""主窗口，支持所有高级功能。"""

from __future__ import annotations

import asyncio

from PyQt6.QtWidgets import (  # type: ignore[import]
    QMainWindow,
    QWidget,
    QVBoxLayout,
    QHBoxLayout,
    QLabel,
    QComboBox,
    QStatusBar,
    QTabWidget,
    QMessageBox,
)
<<<<<<< HEAD
from PyQt6.QtCore import QTimer  # type: ignore[import]
=======
from PyQt6.QtCore import Qt, QTimer
from PyQt6.QtGui import QFont
>>>>>>> 16246287

from aira.desktop.client import ApiClient
from aira.desktop.storage import ConversationStorage
from aira.desktop.themes import ThemeManager
<<<<<<< HEAD
from aira.desktop.widgets.chat_widget import ChatWidget
from aira.desktop.widgets.settings_widget import SettingsWidget
=======
from aira.desktop.widgets.enhanced_chat_widget import EnhancedChatWidget
from aira.desktop.widgets.enhanced_settings_widget import EnhancedSettingsWidget
>>>>>>> 16246287


class MainWindow(QMainWindow):
    """AIRA 桌面应用主窗口（增强功能版）。"""

    def __init__(self) -> None:
        super().__init__()

        self.api_client = ApiClient()
        self.storage = ConversationStorage()
        self.theme_manager = ThemeManager("light")
<<<<<<< HEAD

=======
        
>>>>>>> 16246287
        self.current_session_id = "default"
        self.current_persona_id = "aira"

        self._setup_ui()
        self._connect_signals()
        self._apply_theme()
        self._start_health_check()
        self._load_sessions()

    def _setup_ui(self) -> None:
<<<<<<< HEAD
        self.setWindowTitle("AIRA Desktop - AI 对话助手 (增强版)")
        self.setMinimumSize(1200, 800)

=======
        """设置用户界面。"""
        self.setWindowTitle("AIRA Desktop - AI 对话助手")
        self.setMinimumSize(1200, 800)
        
        # 创建中心部件
>>>>>>> 16246287
        central_widget = QWidget()
        self.setCentralWidget(central_widget)

        main_layout = QVBoxLayout(central_widget)

        toolbar_layout = QHBoxLayout()

        session_label = QLabel("会话:")
        self.session_combo = QComboBox()
        self.session_combo.setEditable(True)
        self.session_combo.addItems(["default", "新会话"])
        self.session_combo.setCurrentText(self.current_session_id)

        persona_label = QLabel("角色:")
        self.persona_combo = QComboBox()
        self.persona_combo.addItems(
            [
                "aira",
                "tsundere",
                "cold",
                "straight",
                "dark",
                "ojousama",
                "king",
                "slave",
                "otaku",
                "athlete",
            ]
        )
        self.persona_combo.setCurrentText(self.current_persona_id)
<<<<<<< HEAD

=======
        
        # 主题选择
>>>>>>> 16246287
        theme_label = QLabel("主题:")
        self.theme_combo = QComboBox()
        theme_names = self.theme_manager.get_theme_display_names()
        for theme_id, theme_name in theme_names.items():
            self.theme_combo.addItem(theme_name, theme_id)
<<<<<<< HEAD

=======
        
        # 连接状态指示器
>>>>>>> 16246287
        self.connection_label = QLabel("⚫ 未连接")
        self.connection_label.setStyleSheet("color: red;")

        toolbar_layout.addWidget(session_label)
        toolbar_layout.addWidget(self.session_combo, 1)
        toolbar_layout.addWidget(persona_label)
        toolbar_layout.addWidget(self.persona_combo, 1)
        toolbar_layout.addWidget(theme_label)
        toolbar_layout.addWidget(self.theme_combo, 1)
        toolbar_layout.addStretch()
        toolbar_layout.addWidget(self.connection_label)

        main_layout.addLayout(toolbar_layout)

        self.tab_widget = QTabWidget()
<<<<<<< HEAD

        self.chat_widget = ChatWidget(
=======
        
        # 对话标签页（使用增强版）
        self.chat_widget = EnhancedChatWidget(
>>>>>>> 16246287
            self.api_client,
            self.storage,
            self.theme_manager,
        )
        self.tab_widget.addTab(self.chat_widget, "💬 对话")
<<<<<<< HEAD

        self.settings_widget = SettingsWidget(
=======
        
        # 设置标签页（使用增强版）
        self.settings_widget = EnhancedSettingsWidget(
>>>>>>> 16246287
            self.api_client,
            self.theme_manager,
        )
        self.tab_widget.addTab(self.settings_widget, "⚙️ 设置")
<<<<<<< HEAD

=======
        
>>>>>>> 16246287
        main_layout.addWidget(self.tab_widget)

        self.status_bar = QStatusBar()
        self.setStatusBar(self.status_bar)
        self.status_bar.showMessage("就绪")

    def _connect_signals(self) -> None:
        self.session_combo.currentTextChanged.connect(self._on_session_changed)
        self.persona_combo.currentTextChanged.connect(self._on_persona_changed)
        self.theme_combo.currentIndexChanged.connect(self._on_theme_changed)
<<<<<<< HEAD

        self.api_client.connection_status_changed.connect(self._on_connection_status_changed)
        self.api_client.error_occurred.connect(self._on_error)

        self.settings_widget.theme_changed.connect(self._on_theme_applied)

=======
        
        self.api_client.connection_status_changed.connect(self._on_connection_status_changed)
        self.api_client.error_occurred.connect(self._on_error)
        
        # 设置组件事件
        self.settings_widget.theme_changed.connect(self._on_theme_applied)
        
        # 将会话和角色信息传递给聊天组件
>>>>>>> 16246287
        self.chat_widget.session_id = self.current_session_id
        self.chat_widget.persona_id = self.current_persona_id

    def _start_health_check(self) -> None:
        self.health_check_timer = QTimer()
        self.health_check_timer.timeout.connect(self._check_health)
<<<<<<< HEAD
        self.health_check_timer.start(5000)
        self._check_health()

    def _check_health(self) -> None:
        asyncio.create_task(self.api_client.check_health())

    def _load_sessions(self) -> None:
        sessions = self.storage.get_sessions(limit=20)
        current_text = self.session_combo.currentText()

        self.session_combo.blockSignals(True)
        self.session_combo.clear()
        self.session_combo.addItem("default")

=======
        self.health_check_timer.start(5000)  # 每5秒检查一次
        
        # 延迟执行第一次检查，确保事件循环已启动
        QTimer.singleShot(1000, self._check_health)

    def _check_health(self) -> None:
        """检查后端健康状态。"""
        try:
            asyncio.ensure_future(self.api_client.check_health())
        except RuntimeError:
            # 事件循环尚未运行，跳过本次检查
            pass

    def _load_sessions(self) -> None:
        """加载会话列表。"""
        sessions = self.storage.get_sessions(limit=20)
        current_text = self.session_combo.currentText()
        
        self.session_combo.clear()
        self.session_combo.addItem("default")
        
>>>>>>> 16246287
        for session in sessions:
            session_id = session["session_id"]
            title = session.get("title") or session_id
            if session_id != "default":
                self.session_combo.addItem(title, session_id)
<<<<<<< HEAD

        self.session_combo.addItem("新会话")

=======
        
        self.session_combo.addItem("新会话")
        
        # 恢复当前选择
>>>>>>> 16246287
        index = self.session_combo.findText(current_text)
        if index >= 0:
            self.session_combo.setCurrentIndex(index)

<<<<<<< HEAD
        self.session_combo.blockSignals(False)

    def _on_session_changed(self, session_text: str) -> None:
=======
    def _on_session_changed(self, session_text: str) -> None:
        """会话变更处理。"""
>>>>>>> 16246287
        if session_text == "新会话":
            import uuid

            new_session = f"session_{uuid.uuid4().hex[:8]}"
            self.session_combo.setCurrentText(new_session)
            self.session_combo.addItem(new_session)
            self.current_session_id = new_session
        else:
<<<<<<< HEAD
            index = self.session_combo.currentIndex()
            session_id = self.session_combo.itemData(index)
            self.current_session_id = session_id if session_id else session_text

        self.chat_widget.session_id = self.current_session_id
        self.status_bar.showMessage(f"切换到会话: {self.current_session_id}")
        self.chat_widget._load_history()  # noqa: SLF001
=======
            # 如果有关联的session_id数据，使用它
            index = self.session_combo.currentIndex()
            session_id = self.session_combo.itemData(index)
            self.current_session_id = session_id if session_id else session_text
        
        self.chat_widget.session_id = self.current_session_id
        self.status_bar.showMessage(f"切换到会话: {self.current_session_id}")
        
        # 重新加载对话历史
        self.chat_widget._load_history()
>>>>>>> 16246287

    def _on_persona_changed(self, persona_id: str) -> None:
        self.current_persona_id = persona_id
        self.chat_widget.persona_id = self.current_persona_id
        self.status_bar.showMessage(f"切换到角色: {self.current_persona_id}")

    def _on_theme_changed(self, index: int) -> None:
<<<<<<< HEAD
=======
        """主题变更处理。"""
>>>>>>> 16246287
        theme_id = self.theme_combo.itemData(index)
        if theme_id:
            self.theme_manager.set_theme(theme_id)
            self._apply_theme()
            self.status_bar.showMessage(f"已应用主题: {self.theme_combo.currentText()}")

    def _apply_theme(self) -> None:
<<<<<<< HEAD
        stylesheet = self.theme_manager.get_stylesheet()
        self.setStyleSheet(stylesheet)
        self.chat_widget.apply_theme(self.theme_manager)

    def _on_theme_applied(self, theme_id: str) -> None:
=======
        """应用主题。"""
        stylesheet = self.theme_manager.get_stylesheet()
        self.setStyleSheet(stylesheet)
        
        # 更新聊天组件主题
        if hasattr(self, 'chat_widget'):
            self.chat_widget.apply_theme(self.theme_manager)

    def _on_theme_applied(self, theme_id: str) -> None:
        """主题应用事件。"""
>>>>>>> 16246287
        index = self.theme_combo.findData(theme_id)
        if index >= 0:
            self.theme_combo.setCurrentIndex(index)

    def _on_connection_status_changed(self, connected: bool) -> None:
        if connected:
            self.connection_label.setText("🟢 已连接")
            self.connection_label.setStyleSheet("color: green;")
            self.status_bar.showMessage("已连接到后端服务")
        else:
            self.connection_label.setText("🔴 未连接")
            self.connection_label.setStyleSheet("color: red;")
            self.status_bar.showMessage("未连接到后端服务，请启动后端")

    def _on_error(self, error_msg: str) -> None:
        self.status_bar.showMessage(f"错误: {error_msg}")
<<<<<<< HEAD
=======
        
        # 严重错误才弹窗提示
>>>>>>> 16246287
        if "连接失败" in error_msg or "上传失败" in error_msg:
            QMessageBox.warning(self, "错误", error_msg)

    def closeEvent(self, event) -> None:  # type: ignore[override]
        self.health_check_timer.stop()
        try:
            asyncio.ensure_future(self.api_client.close())
        except RuntimeError:
            pass
        event.accept()
<|MERGE_RESOLUTION|>--- conflicted
+++ resolved
@@ -15,23 +15,13 @@
     QTabWidget,
     QMessageBox,
 )
-<<<<<<< HEAD
 from PyQt6.QtCore import QTimer  # type: ignore[import]
-=======
-from PyQt6.QtCore import Qt, QTimer
-from PyQt6.QtGui import QFont
->>>>>>> 16246287
 
 from aira.desktop.client import ApiClient
 from aira.desktop.storage import ConversationStorage
 from aira.desktop.themes import ThemeManager
-<<<<<<< HEAD
 from aira.desktop.widgets.chat_widget import ChatWidget
 from aira.desktop.widgets.settings_widget import SettingsWidget
-=======
-from aira.desktop.widgets.enhanced_chat_widget import EnhancedChatWidget
-from aira.desktop.widgets.enhanced_settings_widget import EnhancedSettingsWidget
->>>>>>> 16246287
 
 
 class MainWindow(QMainWindow):
@@ -43,11 +33,7 @@
         self.api_client = ApiClient()
         self.storage = ConversationStorage()
         self.theme_manager = ThemeManager("light")
-<<<<<<< HEAD
-
-=======
-        
->>>>>>> 16246287
+        
         self.current_session_id = "default"
         self.current_persona_id = "aira"
 
@@ -58,17 +44,11 @@
         self._load_sessions()
 
     def _setup_ui(self) -> None:
-<<<<<<< HEAD
-        self.setWindowTitle("AIRA Desktop - AI 对话助手 (增强版)")
-        self.setMinimumSize(1200, 800)
-
-=======
         """设置用户界面。"""
         self.setWindowTitle("AIRA Desktop - AI 对话助手")
         self.setMinimumSize(1200, 800)
         
         # 创建中心部件
->>>>>>> 16246287
         central_widget = QWidget()
         self.setCentralWidget(central_widget)
 
@@ -99,23 +79,15 @@
             ]
         )
         self.persona_combo.setCurrentText(self.current_persona_id)
-<<<<<<< HEAD
-
-=======
         
         # 主题选择
->>>>>>> 16246287
         theme_label = QLabel("主题:")
         self.theme_combo = QComboBox()
         theme_names = self.theme_manager.get_theme_display_names()
         for theme_id, theme_name in theme_names.items():
             self.theme_combo.addItem(theme_name, theme_id)
-<<<<<<< HEAD
-
-=======
         
         # 连接状态指示器
->>>>>>> 16246287
         self.connection_label = QLabel("⚫ 未连接")
         self.connection_label.setStyleSheet("color: red;")
 
@@ -131,36 +103,22 @@
         main_layout.addLayout(toolbar_layout)
 
         self.tab_widget = QTabWidget()
-<<<<<<< HEAD
-
+        
+        # 对话标签页
         self.chat_widget = ChatWidget(
-=======
-        
-        # 对话标签页（使用增强版）
-        self.chat_widget = EnhancedChatWidget(
->>>>>>> 16246287
             self.api_client,
             self.storage,
             self.theme_manager,
         )
         self.tab_widget.addTab(self.chat_widget, "💬 对话")
-<<<<<<< HEAD
-
+        
+        # 设置标签页
         self.settings_widget = SettingsWidget(
-=======
-        
-        # 设置标签页（使用增强版）
-        self.settings_widget = EnhancedSettingsWidget(
->>>>>>> 16246287
             self.api_client,
             self.theme_manager,
         )
         self.tab_widget.addTab(self.settings_widget, "⚙️ 设置")
-<<<<<<< HEAD
-
-=======
-        
->>>>>>> 16246287
+        
         main_layout.addWidget(self.tab_widget)
 
         self.status_bar = QStatusBar()
@@ -171,45 +129,20 @@
         self.session_combo.currentTextChanged.connect(self._on_session_changed)
         self.persona_combo.currentTextChanged.connect(self._on_persona_changed)
         self.theme_combo.currentIndexChanged.connect(self._on_theme_changed)
-<<<<<<< HEAD
-
+        
         self.api_client.connection_status_changed.connect(self._on_connection_status_changed)
         self.api_client.error_occurred.connect(self._on_error)
-
-        self.settings_widget.theme_changed.connect(self._on_theme_applied)
-
-=======
-        
-        self.api_client.connection_status_changed.connect(self._on_connection_status_changed)
-        self.api_client.error_occurred.connect(self._on_error)
         
         # 设置组件事件
         self.settings_widget.theme_changed.connect(self._on_theme_applied)
         
         # 将会话和角色信息传递给聊天组件
->>>>>>> 16246287
         self.chat_widget.session_id = self.current_session_id
         self.chat_widget.persona_id = self.current_persona_id
 
     def _start_health_check(self) -> None:
         self.health_check_timer = QTimer()
         self.health_check_timer.timeout.connect(self._check_health)
-<<<<<<< HEAD
-        self.health_check_timer.start(5000)
-        self._check_health()
-
-    def _check_health(self) -> None:
-        asyncio.create_task(self.api_client.check_health())
-
-    def _load_sessions(self) -> None:
-        sessions = self.storage.get_sessions(limit=20)
-        current_text = self.session_combo.currentText()
-
-        self.session_combo.blockSignals(True)
-        self.session_combo.clear()
-        self.session_combo.addItem("default")
-
-=======
         self.health_check_timer.start(5000)  # 每5秒检查一次
         
         # 延迟执行第一次检查，确保事件循环已启动
@@ -231,34 +164,21 @@
         self.session_combo.clear()
         self.session_combo.addItem("default")
         
->>>>>>> 16246287
         for session in sessions:
             session_id = session["session_id"]
             title = session.get("title") or session_id
             if session_id != "default":
                 self.session_combo.addItem(title, session_id)
-<<<<<<< HEAD
-
+        
         self.session_combo.addItem("新会话")
-
-=======
-        
-        self.session_combo.addItem("新会话")
         
         # 恢复当前选择
->>>>>>> 16246287
         index = self.session_combo.findText(current_text)
         if index >= 0:
             self.session_combo.setCurrentIndex(index)
 
-<<<<<<< HEAD
-        self.session_combo.blockSignals(False)
-
-    def _on_session_changed(self, session_text: str) -> None:
-=======
     def _on_session_changed(self, session_text: str) -> None:
         """会话变更处理。"""
->>>>>>> 16246287
         if session_text == "新会话":
             import uuid
 
@@ -267,15 +187,6 @@
             self.session_combo.addItem(new_session)
             self.current_session_id = new_session
         else:
-<<<<<<< HEAD
-            index = self.session_combo.currentIndex()
-            session_id = self.session_combo.itemData(index)
-            self.current_session_id = session_id if session_id else session_text
-
-        self.chat_widget.session_id = self.current_session_id
-        self.status_bar.showMessage(f"切换到会话: {self.current_session_id}")
-        self.chat_widget._load_history()  # noqa: SLF001
-=======
             # 如果有关联的session_id数据，使用它
             index = self.session_combo.currentIndex()
             session_id = self.session_combo.itemData(index)
@@ -286,7 +197,6 @@
         
         # 重新加载对话历史
         self.chat_widget._load_history()
->>>>>>> 16246287
 
     def _on_persona_changed(self, persona_id: str) -> None:
         self.current_persona_id = persona_id
@@ -294,10 +204,7 @@
         self.status_bar.showMessage(f"切换到角色: {self.current_persona_id}")
 
     def _on_theme_changed(self, index: int) -> None:
-<<<<<<< HEAD
-=======
         """主题变更处理。"""
->>>>>>> 16246287
         theme_id = self.theme_combo.itemData(index)
         if theme_id:
             self.theme_manager.set_theme(theme_id)
@@ -305,13 +212,6 @@
             self.status_bar.showMessage(f"已应用主题: {self.theme_combo.currentText()}")
 
     def _apply_theme(self) -> None:
-<<<<<<< HEAD
-        stylesheet = self.theme_manager.get_stylesheet()
-        self.setStyleSheet(stylesheet)
-        self.chat_widget.apply_theme(self.theme_manager)
-
-    def _on_theme_applied(self, theme_id: str) -> None:
-=======
         """应用主题。"""
         stylesheet = self.theme_manager.get_stylesheet()
         self.setStyleSheet(stylesheet)
@@ -322,7 +222,6 @@
 
     def _on_theme_applied(self, theme_id: str) -> None:
         """主题应用事件。"""
->>>>>>> 16246287
         index = self.theme_combo.findData(theme_id)
         if index >= 0:
             self.theme_combo.setCurrentIndex(index)
@@ -339,11 +238,8 @@
 
     def _on_error(self, error_msg: str) -> None:
         self.status_bar.showMessage(f"错误: {error_msg}")
-<<<<<<< HEAD
-=======
         
         # 严重错误才弹窗提示
->>>>>>> 16246287
         if "连接失败" in error_msg or "上传失败" in error_msg:
             QMessageBox.warning(self, "错误", error_msg)
 
