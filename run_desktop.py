#!/usr/bin/env python
"""启动 AIRA 桌面应用。"""

from __future__ import annotations

import sys
import asyncio

from qasync import QEventLoop
from PyQt6.QtWidgets import QApplication

from dotenv import load_dotenv


def main() -> None:
    """启动桌面应用的主函数。"""
    # 加载环境变量
    load_dotenv()
    
    # 创建 Qt 应用
    app = QApplication(sys.argv)
    app.setApplicationName("AIRA Desktop")
    app.setApplicationVersion("0.2.0")
    
    # 设置事件循环以支持异步
    loop = QEventLoop(app)
    asyncio.set_event_loop(loop)
    
<<<<<<< HEAD
    # 导入并创建主窗口（已集成增强功能）
    from aira.desktop.windows.main_window import MainWindow

=======
    # 导入并创建主窗口
    from aira.desktop.windows.main_window import MainWindow
    
>>>>>>> 16246287
    main_window = MainWindow()
    main_window.show()
    
    # 运行应用
    with loop:
        loop.run_forever()


if __name__ == "__main__":
    main()
<|MERGE_RESOLUTION|>--- conflicted
+++ resolved
@@ -25,16 +25,9 @@
     # 设置事件循环以支持异步
     loop = QEventLoop(app)
     asyncio.set_event_loop(loop)
-    
-<<<<<<< HEAD
-    # 导入并创建主窗口（已集成增强功能）
-    from aira.desktop.windows.main_window import MainWindow
-
-=======
     # 导入并创建主窗口
     from aira.desktop.windows.main_window import MainWindow
     
->>>>>>> 16246287
     main_window = MainWindow()
     main_window.show()
     
